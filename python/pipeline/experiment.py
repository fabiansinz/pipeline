import datajoint as dj
from . import mice

from distutils.version import StrictVersion
assert StrictVersion(dj.__version__) >= StrictVersion('0.2.5')

schema = dj.schema('pipeline_experiment', locals())


@schema
class Dye(dj.Lookup):
    definition = """
    # calcium-sensitive indicators
    dye                   : char(10)   # fluorophore short name
    -----
    dye_description = ''  : varchar(2048)
    """


@schema
class Lens(dj.Lookup):
    definition = """
    # objective lens list
    lens            : char(4)                # objective lens
    ---
    """


@schema
class FOV(dj.Lookup):
    definition = """
    # field-of-view sizes for all lenses and magnifications
    setup           : char(4)                # two-photon setup
    -> Lens
    mag                         : decimal(5,2)                  # ScanImage zoom factor
    fov_ts                      : datetime                      # fov measurement date and time
    ---
    height                      : decimal(5,1)                  # measured width of field of view along axis of pipette (medial/lateral on mouse)
    width                       : decimal(5,1)                  # measured width of field of view perpendicular to pipette (rostral/caudal on mouse)
    """


@schema
class Anesthesia(dj.Lookup):
    definition = """
    # different anesthesia

    anesthesia                     : char(20) # anesthesia short name
    ---
    anesthesia_description=''      : varchar(255) # longer description
    """

    contents = [
        ('isoflurane', ''),
        ('fentanyl', ''),
        ('awake', '')
    ]


@schema
class Person(dj.Lookup):
    definition = """
    # person information
    username      : char(12)   # lab member
    ---
    full_name     : varchar(255)
    """
    contents = [
        ('manolis', 'Emmanouil Froudarakis'),
        ('dimitri', 'Dimitri Yatsenko'),
        ('shan', 'Shan Shen'),
        ('jake', 'Jacob Reimer (Overlord)'),
        ('fabee', 'Fabian Sinz'),
        ('edgar', 'Edgar Y. Walker'),
        ('cathryn', 'Cathryn Rene Cadwell'),
        ('shuang', 'Shuang Li'),
        ('xiaolong', 'Xiaolong Jiang (Patchgrandmaster)'),
    ]


@schema
class Session(dj.Manual):
    definition = """
    # session
<<<<<<< HEAD
    -> mice.Mice
    session                       : smallint                      # session index for the mouse
=======

    -> mice.Mice
    session                       : smallint                      # session index
>>>>>>> 75d06c91
    ---
    -> Anesthesia
    -> Person
    session_date                  : date                          # date
    scan_path                     : varchar(255)                  # file path for TIFF stacks
    craniotomy_notes              : varchar(4095)                 # free-text notes
    session_notes                 : varchar(4095)                 # free-text notes
    session_ts=CURRENT_TIMESTAMP  : timestamp                     # automatic
    """


@schema
class BrainArea(dj.Lookup):
    definition = """
    cortical_area       : char(12)     # short name for cortical area
    ---
    area_description    : varchar(255)
    """
    contents = [
        ('other', ''),
        ('unknown', ''),
        ('V1', ''),
        ('LM', ''),
        ('AL', ''),
        ('PM', ''),
     ]


@schema
class Software(dj.Lookup):
    definition = """
    # recording software information
    software        : varchar(20) # name of the software
    version         : char(10)    # version
    ---
    """
    contents = [
        ('scanimage', '3.8'),
        ('scanimage', '4.0'),
        ('aod', '2.0'),
        ('imager', '1.0')]


@schema
class Aim(dj.Lookup):
    definition = """  # what is being imaged: somas, axons, etc.
    aim : varchar(40)   # short description of what is being imaged
    """
    contents = [
        ['functional: somas'],
        ['functional: axons'],
        ['functional: axons, somas'],
        ['structural']]


@schema
class Scan(dj.Manual):
    definition = """    # scanimage scan info
    -> Session
    scan_idx        : smallint               # number of TIFF stack file
    ---
    -> Lens
    -> BrainArea
    laser_wavelength            : float                         # (nm)
    laser_power                 : float                         # (mW) to brain
    filename                    : varchar(255)                  # file base name
    -> Aim
    surf_z=0                    : int                           # manual depth measurement
    scan_notes                  : varchar(4095)                 # free-notes
    site_number=0               : tinyint                       # site number
    -> Software
    scan_ts=CURRENT_TIMESTAMP   : timestamp                     # don't edit
    """


@schema
class SessionDye(dj.Manual):
    definition = """
    # Dye used in session
    -> Session
    -> Dye
    ---
    notes           : varchar(255) # additional information
    """


@schema
class PMTFilter(dj.Lookup):
    definition = """
    # filter in the filter cube
    pmt_filter :char(12)   # PMT filter_description
    ---
    pmt_filter_details :varchar(255)  #  more details, spectrum
    """


@schema
class PMTChannel(dj.Manual):
    definition = """
    # microscope acquisition channel
    -> Session
    pmt_channel : tinyint  #  two-photon channel
    ---
    -> PMTFilter
    notes           : varchar(255) # additional information
    """

<<<<<<< HEAD
schema.spawn_missing_classes()


def migrate():
    from . import common, rf, psy
    mice = common.Animal() & (rf.Session() & 'session_date > "2016-02-01"')
=======

schema.spawn_missing_classes()
>>>>>>> 75d06c91
<|MERGE_RESOLUTION|>--- conflicted
+++ resolved
@@ -82,14 +82,8 @@
 class Session(dj.Manual):
     definition = """
     # session
-<<<<<<< HEAD
     -> mice.Mice
     session                       : smallint                      # session index for the mouse
-=======
-
-    -> mice.Mice
-    session                       : smallint                      # session index
->>>>>>> 75d06c91
     ---
     -> Anesthesia
     -> Person
@@ -197,14 +191,11 @@
     notes           : varchar(255) # additional information
     """
 
-<<<<<<< HEAD
 schema.spawn_missing_classes()
 
 
 def migrate():
     from . import common, rf, psy
     mice = common.Animal() & (rf.Session() & 'session_date > "2016-02-01"')
-=======
-
-schema.spawn_missing_classes()
->>>>>>> 75d06c91
+
+schema.spawn_missing_classes()